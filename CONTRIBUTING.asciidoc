////
Licensed to the Apache Software Foundation (ASF) under one or more
contributor license agreements.  See the NOTICE file distributed with
this work for additional information regarding copyright ownership.
The ASF licenses this file to You under the Apache License, Version 2.0
(the "License"); you may not use this file except in compliance with
the License.  You may obtain a copy of the License at

  http://www.apache.org/licenses/LICENSE-2.0

Unless required by applicable law or agreed to in writing, software
distributed under the License is distributed on an "AS IS" BASIS,
WITHOUT WARRANTIES OR CONDITIONS OF ANY KIND, either express or implied.
See the License for the specific language governing permissions and
limitations under the License.
////
Contributing to Apache TinkerPop
--------------------------------

Contributions via GitHub pull requests are gladly accepted from their original
author. By submitting any copyrighted material via pull request, email, or other means
you agree to license the material under the project's open source license and
warrant that you have the legal authority to do so.

Building and Testing
--------------------

TinkerPop requires `Java 1.8.0_40+` for proper building and proper operations.

* Build Project: `mvn clean install`
** Specify specific tests in a TinkerPop Suite to run with the `GREMLIN_TESTS` environment variable, along with the Maven project list argument, e.g.:
+
----
export GREMLIN_TESTS='org.apache.tinkerpop.gremlin.process.traversal.step.map.PathTest$Traversals,org.apache.tinkerpop.gremlin.process.traversal.PathTest'
mvn -Dmaven.javadoc.skip=true --projects tinkergraph-gremlin test
----
** Clean the `.groovy/grapes/org.apache.tinkerpop` directory on build: `mvn clean install -DcleanGrapes`
** Turn off "heavy" logging in the "process" tests: `mvn clean install -DargLine="-DmuteTestLogs=true"`
** The test suite for `neo4j-gremlin` is disabled by default - to turn it on: `mvn clean install -DincludeNeo4j`
* Regenerate test data (only necessary given changes to IO classes): `mvn clean install -Dio` from `tinkergraph-gremlin` directory
** If there are changes to the Gryo format, it may be necessary to generate the Grateful Dead dataset from GraphSON (see `IoDataGenerationTest.shouldWriteGratefulDead`)
* Check license headers are present: `mvn apache-rat:check`
* Build AsciiDocs (Hadoop and ZooKeeper must be running): `bin/process-docs.sh`
** Build AsciiDocs (but don't evaluate code blocks): `bin/process-docs.sh --dryRun`
** Process a single AsciiDoc file: +pass:[docs/preprocessor/preprocess-file.sh `pwd`/gremlin-console/target/apache-gremlin-console-*-standalone `pwd`/docs/src/xyz.asciidoc]+
* Build JavaDocs: `mvn process-resources -Djavadoc`
* Check for Apache License headers: `mvn apache-rat:check`
* Check for newer dependencies: `mvn versions:display-dependency-updates` or `mvn versions:display-plugin-updates`
* Deploy JavaDocs/AsciiDocs: `bin/publish-docs.sh svn-username`
* Integration Tests: `mvn verify -DskipIntegrationTests=false`
** Execute with the `-DincludeNeo4j` option to include transactional tests.
* Performance Tests: `mvn verify -DskipPerformanceTests=false`

IDE Setup with Intellij
-----------------------

This section refers specifically to setup within Intellij.  TinkerPop has a module called `gremlin-shaded` which contains shaded dependencies for some libraries that are widely used and tend to introduce conflicts.  To ensure that Intellij properly interprets this module after importing the Maven `pom.xml` perform the following steps:

. Build `gremlin-shaded` from the command line with `mvn clean install`.
. Right-click on the `gremlin-shaded` module in the project viewer of Intellij and select "Remove module".
. In the "Maven Projects" Tool window and click the tool button for "Reimport All Maven projects" (go to `View | Tool Windows | Maven Projects` on the main menu if this panel is not activated).
. At this point it should be possible to compile and run the tests within Intellij, but in the worst case, use `File | Invalidate Caches/Restart` to ensure that indices properly rebuild.

Note that it maybe be necessary to re-execute these steps if the `gremlin-shaded` `pom.xml` is ever updated.

Developers working on the `neo4j-gremlin` module should enabled the `include-neo4j` Maven profile in Intellij.  This will ensure that tests will properly execute within the IDE.

If Intellij complains about "duplicate sources" for the Groovy files when attempting to compile/run tests, then install the link:http://plugins.jetbrains.com/plugin/7442?pr=idea[GMavenPlus Intellij plugin].

For Committers
--------------

The guidelines that follow apply to those with commit access to the main repository:

Communication
~~~~~~~~~~~~~

TinkerPop has a link:http://groups.google.com/group/gremlin-users[user mailing list] and a
link:http://mail-archives.apache.org/mod_mbox/incubator-tinkerpop-dev/[developer mailing list].  As a committer,
it is a good idea to join both.

It would also be helpful to join the public link:https://s.apache.org/tinkerpop[TinkerPop HipChat room] for developer discussion.  This helps contributors to communicate in a more real-time way.  Anyone can join as a guest, but for regular contributors it may be best to request that an Apache HipChat account be created.

Release Notes
~~~~~~~~~~~~~

There is a two-pronged approach to maintaining the change log and preparing the release notes.

1. For work that is documented in JIRA, run the release notes report to include all of
the tickets targeted for a specific release.  This report can be included in the
release announcement.

2. The manual change log (`CHANGELOG.asciidoc`) can be used to highlight large
changes, describe themes (e.g. "We focused on performance improvements") or to
give voice to undocumented changes.

Given the dependence on the JIRA report for generating additions to the `CHANGELOG.asciidoc`,
which uses the title of the issue as the line presented in the release note report, titles should
be edited prior to release to be useful in that context.  In other words, an issue title should
be understandable as a change in the fewest words possible while still conveying the gist of the
change.

Changes that break the public APIs should be marked with a "breaking" label and should be
distinguished from other changes in the release notes.

Branches
~~~~~~~~

The "master" branch is used for the main line of development and release branches are constructed
for ongoing maintenance work.  For example, the "tp30" branch is used to maintain the 3.0.x line
while work on 3.1.x proceeds on "master".

Other branches may be created for collaborating on features or for RFC's that
other developers may want to inspect.  It is suggested that the JIRA issue ID be
used as the prefix, since that triggers certain automation, and it provides a
way to account for the branch lifecycle, i.e. "Who's branch is this, and can I
delete it?"

For branches that are NOT associated with JIRA issues, developers should utilize their Apache ID as
a branch name prefix.  This provides a unique namespace, and also a way to account for the branch lifecycle.

Developers should remove their own branches when they are no longer needed.

Tags
~~~~

Tags are used for milestones, release candidates, and approved releases.  Please
refrain from creating arbitrary tags, as they produce permanent clutter.

Issue Tracker Conventions
~~~~~~~~~~~~~~~~~~~~~~~~~

TinkerPop uses Apache JIRA as its link:https://issues.apache.org/jira/browse/TINKERPOP3[issue tracker].  JIRA is a
very robust piece of software with many options and configurations.  To simplify usage and ensure consistency across
issues, the following conventions should be adhered to:

* An issue's "status" should generally be in one of two states: `open` or `closed` (`reopened` is equivalent to `open`
for our purposes).
** An `open` issue is newly created, under consideration or otherwise in progress.
** A `closed` issue is completed for purposes of release (i.e. code, testing, and documentation complete).
** Issues in a `resolved` state should immediately be evaluated for movement to `closed` - issue become `resolved`
by those who don't have the permissions to `close`.
* An issue's "type" should be one of two options: `bug` or `improvement`.
** A `bug` has a very specific meaning, referring to an error that prevents usage of TinkerPop AND does not have a
reasonable workaround.  Given that definition, a `bug` should generally have very high priority for a fix.
** Everything else is an `improvement` in the sense that any other work is an enhancement to the current codebase.
* The "component" should be representative of the primary area of code that it applies to and all issues should have
this property set.
* Issues are not assigned "labels" with one exception: the "breaking" label.  The "breaking" label marks an issue
as one that is representative of a change in the API that might affect users or vendors.  This label is important when
organizing release notes.
* The "affects/fix version(s)" fields should be appropriately set, where the "fix version" implies the version on
which that particular issue will completed.

Code Style
~~~~~~~~~~

Contributors should examine the current code base to determine what the code style patterns are and should match their
style to what is already present. Of specific note however, TinkerPop does not use "import wildcards" - IDEs should
be adjusted accordingly to not auto-wildcard the imports.

Deprecation
~~~~~~~~~~~

When possible, committers should avoid direct "breaking" change (e.g. removing a method from a class) and favor
deprecation.  Deprecation should come with sufficient documentation and notice especially when the change involves
public APIs that might be utilized by users or implemented by vendors:

* Mark the code with the `@Deprecated` annotation.
* Use javadoc to further document the change with the following content:
** `@deprecated As of release x.y.z, replaced by {@link SomeOtherClass#someNewMethod()}` - if the method is not
replaced then the comment can simply read "not replaced".  Additional comments that provide more context are
encouraged.
** `@see <a href="https://issues.apache.org/jira/browse/TINKERPOP3-XXX">TINKERPOP3-XXX</a>` - supply a link to the
JIRA issue for reference.
* All deprecation should be tied to a JIRA issue with a "breaking" label - the issue itself does not need to
specifically or solely be about "deprecation" but it should be documented very clearly in the comments what was
deprecated and what the path forward should be.
* Be sure that deprecated methods are still under test - consider using javadoc/comments in the tests themselves to
call out this fact.
* Create a new JIRA issue to track removal of the deprecation for future evaluation - this issue should have the
"breaking" label.
* Provide a post to the developers and/or users mailing lists as the case requires to alert the community to the change.

The JIRA issues that track removal of deprecated methods should be periodically evaluated to determine if it is
prudent to schedule them into a release.

<<<<<<< HEAD
Gremlin Language Test Cases
~~~~~~~~~~~~~~~~~~~~~~~~~~~

When writing a test case for a Gremlin step, be sure to use the following conventions.

* The name of the traversal generator should start with `get`, use `X` for brackets, `_` for space, and the Gremlin-Groovy sugar syntax.
** `get_g_V_hasLabelXpersonX_groupXaX_byXageX_byXsumX_name()`
* When creating a test for a step that has both a barrier and sideEffect form (e.g. `group()`, `groupCount()`, etc.), test both representations.
** `get_g_V_groupCount_byXnameX()`
** `get_g_V_groupCountXaX_byXnameX_capXaX()`
* The name of the actual test case should be the name of the traversal generator minus the `get_` prefix.
* The Gremlin-Groovy version of the test should use the sugar syntax in order to test sugar (as Gremlin-Java8 tests test standard syntax).
** `g.V.age.sum`
* Avoid using lambdas in the test case unless that is explicitly what is being tested as OLAP systems will typically not be able to execute those tests.
* `AbstractGremlinProcessTest` has various static methods to make writing a test case easy.
** `checkResults(Arrays.asList("marko","josh"), traversal)`
** `checkMap(new HashMap<String,Long>() {{ put("marko",1l); }}, traversal.next())`
=======
Review then Commit
~~~~~~~~~~~~~~~~~~

Code modifications must go through a link:http://www.apache.org/foundation/glossary.html#ReviewThenCommit[review-then-committ] (RTC)
process before being merged into a release branch. All committers should follow the pattern below, where "you" refers to the
committer wanting to put code into a release branch.

* Make a JIRA ticket for the software problem you want to solve (i.e. a fix).
* Fork the release branch that the fix will be put into.
** The branch name should be the JIRA issue identifier (e.g. `TINKERPOP3-XXX`).
* Develop your fix in your branch.
* When your fix is complete and ready to merge, issue a link:https://git-scm.com/docs/git-request-pull[pull request].
** Be certain that the test suite is passing.
** If you updated documentation, be sure that the `process-docs.sh` is building the documentation correctly.
* Before you can merge your branch into the release branch, you must have at least 3 +1 link:http://www.apache.org/foundation/glossary.html#ConsensusApproval[consensus votes].
** Please see the Apache Software Foundations regulations regarding link:http://www.apache.org/foundation/voting.html#votes-on-code-modification[Voting on Code Modifications].
* Votes are issued by TinkerPop committers as comments to the pull request.
* Once 3 +1 votes are received, you are responsible for merging to the release branch and handling any merge conflicts.
** If there is a higher version release branch that requires your fix (e.g. `3.0.z` fix going to a `3.y.z` release), be sure to merge to that release branch as well.
* Be conscious of deleting your branch if it is no longer going to be used so stale branches don't pollute the repository.

The following exceptions to the RTC (review-then-commit) model presented above are itemized below. It is up to the
committer to self-regulate as the itemization below is not complete and only hints and the types of commits that do not
require a review.

* You are responsible for a release and need to manipulate files accordingly for the release.
** `Gremlin.version()`, CHANGELOG dates, `pom.xml` version bumps, etc.
* You are doing an minor change and it is plainly obvious that that an RTC is not required (would be a pointless burden to the community).
** Adding a test case, fixing spelling/grammar mistakes in the documentation, fixing LICENSE/NOTICE/etc. files, fixing a minor issue in an already merged branch.
>>>>>>> d8a49036
<|MERGE_RESOLUTION|>--- conflicted
+++ resolved
@@ -185,7 +185,6 @@
 The JIRA issues that track removal of deprecated methods should be periodically evaluated to determine if it is
 prudent to schedule them into a release.
 
-<<<<<<< HEAD
 Gremlin Language Test Cases
 ~~~~~~~~~~~~~~~~~~~~~~~~~~~
 
@@ -203,7 +202,7 @@
 * `AbstractGremlinProcessTest` has various static methods to make writing a test case easy.
 ** `checkResults(Arrays.asList("marko","josh"), traversal)`
 ** `checkMap(new HashMap<String,Long>() {{ put("marko",1l); }}, traversal.next())`
-=======
+
 Review then Commit
 ~~~~~~~~~~~~~~~~~~
 
@@ -232,5 +231,4 @@
 * You are responsible for a release and need to manipulate files accordingly for the release.
 ** `Gremlin.version()`, CHANGELOG dates, `pom.xml` version bumps, etc.
 * You are doing an minor change and it is plainly obvious that that an RTC is not required (would be a pointless burden to the community).
-** Adding a test case, fixing spelling/grammar mistakes in the documentation, fixing LICENSE/NOTICE/etc. files, fixing a minor issue in an already merged branch.
->>>>>>> d8a49036
+** Adding a test case, fixing spelling/grammar mistakes in the documentation, fixing LICENSE/NOTICE/etc. files, fixing a minor issue in an already merged branch.